--- conflicted
+++ resolved
@@ -238,12 +238,9 @@
         # Current effective order sizes:
         self.current_order_sizes = None
 
-<<<<<<< HEAD
-=======
         # Current stat normalisation:
         self.normalizer = 1.0
 
->>>>>>> f4b73c1e
         # self.log.warning('asset names: {}'.format(self.p.asset_names))
         # self.log.warning('data names: {}'.format(self.getdatanames()))
 
@@ -449,11 +446,9 @@
         norm_state = self.get_normalisation()
 
         # ..current order sizes:
-<<<<<<< HEAD
-        order_sizes = self.get_order_sizes()
-=======
+
         # order_sizes = self.get_order_sizes()
->>>>>>> f4b73c1e
+
 
         # ...individual positions for each instrument traded:
         positions = [self.env.broker.getposition(data) for data in self.datas]
@@ -462,13 +457,9 @@
         exposure = sum([abs(pos.size) for pos in positions])
 
         # ... tracking normalisation constant:
-<<<<<<< HEAD
-        normalizer = 1 / np.clip(
-            (norm_state.up_interval - norm_state.low_interval) * order_sizes.mean(),
-=======
+
         self.normalizer = 1 / np.clip(
             (norm_state.up_interval - norm_state.low_interval),
->>>>>>> f4b73c1e
             1e-8,
             None
         )
